#!/usr/bin/env python
# vim:set shiftwidth=4 softtabstop=4 expandtab textwidth=79:

import gdb
from .util import container_of, find_member_variant
import sys

if sys.version_info.major >= 3:
    long = int

# TODO: un-hardcode this
VMEMMAP_START   = 0xffffea0000000000
DIRECTMAP_START = 0xffff880000000000
<<<<<<< HEAD
PAGE_SIZE       = 4096L
NODES_SHIFT     = 10
=======
PAGE_SIZE       = 4096
>>>>>>> 5f724161

struct_page_type = gdb.lookup_type('struct page')

vmemmap = gdb.Value(VMEMMAP_START).cast(struct_page_type.pointer())

def get_flag(flagname):
    sym = gdb.lookup_symbol("PG_" + flagname, None)[0]
    if sym is not None:
        return 1 << long(sym.value())
    else:
        return None

PG_tail = get_flag("tail")
PG_slab = get_flag("slab")

#TODO debuginfo won't tell us, depends on version?
PAGE_MAPPING_ANON = 1

class Page:
    slab_cache_name = find_member_variant(struct_page_type,
                                    ("slab_cache", "lru"))
    slab_page_name = find_member_variant(struct_page_type,
                                    ("slab_page", "lru"))

    @staticmethod
    def from_pfn(pfn):
        return Page(vmemmap[pfn], pfn)

    @staticmethod
    def from_addr(addr):
        return Page.from_pfn((addr - DIRECTMAP_START) / PAGE_SIZE)

    @staticmethod
    def from_page_addr(addr):
        page_ptr = gdb.Value(addr).cast(struct_page_type.pointer())
        pfn = (addr - VMEMMAP_START) / struct_page_type.sizeof
        return Page(page_ptr.dereference(), pfn)

    @staticmethod
    def from_obj(gdb_obj):
        pfn = (long(gdb_obj.address) - VMEMMAP_START) / struct_page_type.sizeof
        return Page(gdb_obj, pfn)

    @staticmethod
    def for_each():
        # TODO works only on x86?
        max_pfn = long(gdb.lookup_global_symbol("max_pfn").value())
        for pfn in range(max_pfn):
            try:
                yield Page.from_pfn(pfn)
            except gdb.error as e:
                # TODO: distinguish pfn_valid() and report failures for those?
                pass

    def is_tail(self):
        if PG_tail is not None:
            return bool(self.flags & PG_tail)
        else:
            return bool(self.gdb_obj["compound_head"] & 1)

    def is_slab(self):
        return bool(self.flags & PG_slab)

    def is_anon(self):
        mapping = long(self.gdb_obj["mapping"])
        return (mapping & PAGE_MAPPING_ANON) != 0

    def get_slab_cache(self):
        if Page.slab_cache_name == "lru":
            return self.gdb_obj["lru"]["next"]
        return self.gdb_obj[Page.slab_cache_name]

    def get_slab_page(self):
        if Page.slab_page_name == "lru":
            return self.gdb_obj["lru"]["prev"]
        return self.gdb_obj[Page.slab_page_name]

    def get_nid(self):
        # TODO unhardcode
        return self.flags >> (64 - NODES_SHIFT)

    def compound_head(self):
        if not self.is_tail():
            return self

        if PG_tail is not None:
            first_page = long(self.gdb_obj["first_page"])
        else:
            first_page = long(self.gdb_obj["compound_head"]) - 1
        return Page.from_page_addr(first_page)

    def __init__(self, obj, pfn):
        self.gdb_obj = obj
        self.pfn = pfn
        self.flags = long(obj["flags"])<|MERGE_RESOLUTION|>--- conflicted
+++ resolved
@@ -11,12 +11,8 @@
 # TODO: un-hardcode this
 VMEMMAP_START   = 0xffffea0000000000
 DIRECTMAP_START = 0xffff880000000000
-<<<<<<< HEAD
-PAGE_SIZE       = 4096L
+PAGE_SIZE       = 4096
 NODES_SHIFT     = 10
-=======
-PAGE_SIZE       = 4096
->>>>>>> 5f724161
 
 struct_page_type = gdb.lookup_type('struct page')
 
